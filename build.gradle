plugins {
    id "com.vanniktech.maven.publish" version "0.34.0"
    id "io.kestra.gradle.inject-bom-versions" version "1.0.0"
    id 'java-library'
    id "idea"
    id 'jacoco'
    id "com.adarshr.test-logger" version "4.0.0"
    id "com.gradleup.shadow" version "9.2.2"
    id 'signing'
    id "com.github.ben-manes.versions" version "0.53.0"
    id 'net.researchgate.release' version '3.1.0'
}

def isBuildSnapshot = version.toString().endsWith("-SNAPSHOT")

repositories {
    mavenLocal()
    mavenCentral()
    if (isBuildSnapshot) {
        maven { url "https://central.sonatype.com/repository/maven-snapshots/" }
    }
}

final targetJavaVersion = JavaVersion.VERSION_21

java {
    sourceCompatibility = targetJavaVersion
    targetCompatibility = targetJavaVersion
}

group = "io.kestra.plugin"
description = 'Microsoft 365 plugin for Kestra'

tasks.withType(JavaCompile).configureEach {
    options.encoding = "UTF-8"
    options.compilerArgs.add("-parameters")
}

dependencies {
    // Platform
    annotationProcessor enforcedPlatform("io.kestra:platform:$kestraVersion")
    implementation enforcedPlatform("io.kestra:platform:$kestraVersion")

    // lombok
    annotationProcessor "org.projectlombok:lombok"
    compileOnly "org.projectlombok:lombok"

    // kestra
    annotationProcessor group: "io.kestra", name: "processor", version: kestraVersion
    compileOnly group: "io.kestra", name: "core", version: kestraVersion
    compileOnly group: "io.kestra", name: "script", version: kestraVersion
<<<<<<< HEAD

    implementation "com.microsoft.graph:microsoft-graph:6.54.0"
    implementation "com.azure:azure-identity:1.18.0"
}
=======
>>>>>>> d5451a4b

    // Microsoft Graph SDK - latest stable version
    implementation "com.microsoft.graph:microsoft-graph:6.54.0"
    implementation "com.azure:azure-identity:1.18.0"
}

/**********************************************************************************************************************\
 * Test
 **********************************************************************************************************************/
test {
    useJUnitPlatform()
}

testlogger {
    theme = "mocha-parallel"
    showExceptions = true
    showFullStackTraces = true
    showStandardStreams = true
    showPassedStandardStreams = false
    showSkippedStandardStreams = true
}

dependencies {
    // Platform
    testAnnotationProcessor enforcedPlatform("io.kestra:platform:$kestraVersion")
    testImplementation enforcedPlatform("io.kestra:platform:$kestraVersion")

    // lombok
    testAnnotationProcessor "org.projectlombok:lombok"
    testCompileOnly 'org.projectlombok:lombok'

    // micronaut
    testAnnotationProcessor "io.micronaut:micronaut-inject-java"
    testAnnotationProcessor "io.micronaut.validation:micronaut-validation-processor"
    testImplementation "io.micronaut.test:micronaut-test-junit5"
    testImplementation "io.micronaut:micronaut-jackson-databind"

    // test deps needed only for to have a runner
    testAnnotationProcessor group: "io.kestra", name: "processor", version: kestraVersion
    testImplementation group: "io.kestra", name: "core", version: kestraVersion
    testImplementation group: "io.kestra", name: "tests", version: kestraVersion
    testImplementation group: "io.kestra", name: "script", version: kestraVersion
    testImplementation group: "io.kestra", name: "repository-memory", version: kestraVersion
    testImplementation group: "io.kestra", name: "runner-memory", version: kestraVersion
    testImplementation group: "io.kestra", name: "storage-local", version: kestraVersion
    testImplementation group: "io.kestra", name: "scheduler", version: kestraVersion


    // test
    testImplementation "org.junit.jupiter:junit-jupiter-engine"
    testImplementation "org.hamcrest:hamcrest"
    testImplementation "org.hamcrest:hamcrest-library"
    testImplementation "org.mockito:mockito-core:5.11.0"
    testImplementation "org.mockito:mockito-junit-jupiter:5.11.0"
}

/**********************************************************************************************************************\
 * Allure Reports
 **********************************************************************************************************************/
dependencies {
    testImplementation enforcedPlatform("io.kestra:platform:$kestraVersion")
    testImplementation "io.qameta.allure:allure-junit5"
}

configurations {
    agent {
        canBeResolved = true
        canBeConsumed = true
    }
}

dependencies {
    agent "org.aspectj:aspectjweaver:1.9.24"
}

test {
    jvmArgs = [ "-javaagent:${configurations.agent.singleFile}" ]
}

/**********************************************************************************************************************\
 * Jacoco
 **********************************************************************************************************************/
test {
    finalizedBy jacocoTestReport
}

jacocoTestReport {
    dependsOn test
}

/**********************************************************************************************************************\
 * Publish
 **********************************************************************************************************************/
mavenPublishing {
    publishToMavenCentral(true)
    signAllPublications()
    coordinates("${project.group}", "${project.name}", "${project.version}")
    pom {
        name = "${project.name}"
        description = "${project.group}:${project.name}:${project.version}"
        url = "https://github.com/kestra-io/${project.name}"
        licenses {
            license {
                name = 'The Apache License, Version 2.0'
                url = 'http://www.apache.org/licenses/LICENSE-2.0.txt'
            }
        }
        developers {
            developer {
                id = 'tchiotludo'
                name = 'Dehon'
                email = 'ldehon@kestra.io'
            }
        }
        scm {
            connection = 'scm:git:'
            url = "https://github.com/kestra-io/${project.name}"
        }
    }
}

tasks.withType(GenerateModuleMetadata).configureEach {
    // Suppression this validation error as we want to enforce the Kestra platform
    suppressedValidationErrors.add('enforced-platform')
}

jar {
    manifest {
        attributes(
                "X-Kestra-Name": project.name,
                "X-Kestra-Title": "Microsoft 365",
                "X-Kestra-Group": project.group + ".microsoft365",
                "X-Kestra-Description": project.description,
                "X-Kestra-Version": project.version
        )
    }
}

shadowJar {
    archiveClassifier.set(null)
    mergeServiceFiles()
}

/**********************************************************************************************************************\
 * Version
 **********************************************************************************************************************/
release {
    preCommitText = 'chore(version):'
    preTagCommitMessage = 'update to version'
    tagCommitMessage = 'tag version'
    newVersionCommitMessage = 'update snapshot version'
    tagTemplate = 'v${version}'
    buildTasks = ['classes']
    git {
        requireBranch.set('main')
    }
}

/**********************************************************************************************************************\
 * Dev
 **********************************************************************************************************************/
idea {
    module {
        downloadJavadoc = true
        downloadSources = true
    }
}<|MERGE_RESOLUTION|>--- conflicted
+++ resolved
@@ -49,13 +49,6 @@
     annotationProcessor group: "io.kestra", name: "processor", version: kestraVersion
     compileOnly group: "io.kestra", name: "core", version: kestraVersion
     compileOnly group: "io.kestra", name: "script", version: kestraVersion
-<<<<<<< HEAD
-
-    implementation "com.microsoft.graph:microsoft-graph:6.54.0"
-    implementation "com.azure:azure-identity:1.18.0"
-}
-=======
->>>>>>> d5451a4b
 
     // Microsoft Graph SDK - latest stable version
     implementation "com.microsoft.graph:microsoft-graph:6.54.0"
