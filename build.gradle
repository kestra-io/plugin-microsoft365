plugins {
    id "com.vanniktech.maven.publish" version "0.34.0"
    id "io.kestra.gradle.inject-bom-versions" version "1.0.0"
    id 'java-library'
    id "idea"
    id 'jacoco'
    id "com.adarshr.test-logger" version "4.0.0"
    id "com.gradleup.shadow" version "9.2.2"
    id 'signing'
    id "com.github.ben-manes.versions" version "0.53.0"
    id 'net.researchgate.release' version '3.1.0'
}

def isBuildSnapshot = version.toString().endsWith("-SNAPSHOT")

repositories {
    mavenLocal()
    mavenCentral()
    if (isBuildSnapshot) {
        maven { url "https://central.sonatype.com/repository/maven-snapshots/" }
    }
}

final targetJavaVersion = JavaVersion.VERSION_21

java {
    sourceCompatibility = targetJavaVersion
    targetCompatibility = targetJavaVersion
}

group = "io.kestra.plugin"
<<<<<<< HEAD
description = 'Plugin for Microsoft 365 services like OneDrive and SharePoint.'
=======
description = 'Microsoft 365 plugin for Kestra'
>>>>>>> d5451a4b

tasks.withType(JavaCompile).configureEach {
    options.encoding = "UTF-8"
    options.compilerArgs.add("-parameters")
}

dependencies {
    // Platform
    annotationProcessor enforcedPlatform("io.kestra:platform:$kestraVersion")
    implementation enforcedPlatform("io.kestra:platform:$kestraVersion")

    // lombok
    annotationProcessor "org.projectlombok:lombok"
    compileOnly "org.projectlombok:lombok"

    // Micronaut
    compileOnly "io.micronaut:micronaut-http-client"
    compileOnly "io.micronaut.reactor:micronaut-reactor"
    compileOnly "io.micronaut:micronaut-jackson-databind"

    compileOnly group: 'com.fasterxml.jackson.module', name: 'jackson-module-parameter-names'
    compileOnly group: 'com.fasterxml.jackson.datatype', name: 'jackson-datatype-guava'
    compileOnly group: 'com.fasterxml.jackson.datatype', name: 'jackson-datatype-jsr310'

    // Kestra
    annotationProcessor group: "io.kestra", name: "processor", version: kestraVersion
    compileOnly group: "io.kestra", name: "core", version: kestraVersion
    compileOnly group: "io.kestra", name: "script", version: kestraVersion
<<<<<<< HEAD

    // Microsoft
    api group: 'com.azure', name: 'azure-identity'
    api (group: 'com.microsoft.graph', name: 'microsoft-graph', version: '6.54.0') {
        // exclude libraries already provided by Kestra
        exclude group: 'com.fasterxml.jackson.core'
        exclude group: 'com.fasterxml.jackson.dataformat', module: 'jackson-dataformat-xml'
        exclude group: 'com.fasterxml.jackson.datatype', module: 'jackson-datatype-jdk8'
        exclude group: 'com.fasterxml.jackson.datatype', module: 'jackson-datatype-jsr310'
        exclude group: 'com.fasterxml.jackson.datatype', module: 'jackson-datatype-guava'
    }
}
=======
>>>>>>> d5451a4b

    // Microsoft Graph SDK - latest stable version
    implementation "com.microsoft.graph:microsoft-graph:6.54.0"
    implementation "com.azure:azure-identity:1.18.0"
}

/**********************************************************************************************************************\
 * Test
 **********************************************************************************************************************/
test {
    useJUnitPlatform()
}

testlogger {
    theme = "mocha-parallel"
    showExceptions = true
    showFullStackTraces = true
    showStandardStreams = true
    showPassedStandardStreams = false
    showSkippedStandardStreams = true
}

dependencies {
    // Platform
    testAnnotationProcessor enforcedPlatform("io.kestra:platform:$kestraVersion")
    testImplementation enforcedPlatform("io.kestra:platform:$kestraVersion")

    // lombok
    testAnnotationProcessor "org.projectlombok:lombok"
    testCompileOnly 'org.projectlombok:lombok'

    // micronaut
    testAnnotationProcessor "io.micronaut:micronaut-inject-java"
    testAnnotationProcessor "io.micronaut.validation:micronaut-validation-processor"
    testImplementation "io.micronaut.test:micronaut-test-junit5"
    testImplementation "io.micronaut:micronaut-jackson-databind"

    // test deps needed only for to have a runner
    testAnnotationProcessor group: "io.kestra", name: "processor", version: kestraVersion

    testImplementation group: "io.kestra", name: "core", version: kestraVersion
    testImplementation group: "io.kestra", name: "tests", version: kestraVersion
    testImplementation group: "io.kestra", name: "script", version: kestraVersion
    testImplementation group: "io.kestra", name: "repository-memory", version: kestraVersion
    testImplementation group: "io.kestra", name: "runner-memory", version: kestraVersion
    testImplementation group: "io.kestra", name: "storage-local", version: kestraVersion
    testImplementation group: "io.kestra", name: "scheduler", version: kestraVersion
<<<<<<< HEAD
    testImplementation group: "io.kestra", name: "worker", version: kestraVersion
=======

>>>>>>> d5451a4b

    // test
    testImplementation "org.junit.jupiter:junit-jupiter-engine"
    testImplementation "org.junit.jupiter:junit-jupiter-params"
    testImplementation "org.hamcrest:hamcrest"
    testImplementation "org.hamcrest:hamcrest-library"
<<<<<<< HEAD

    testImplementation group: 'com.devskiller.friendly-id', name: 'friendly-id'
    testImplementation 'org.mockito:mockito-junit-jupiter'
=======
    testImplementation "org.mockito:mockito-core:5.11.0"
    testImplementation "org.mockito:mockito-junit-jupiter:5.11.0"
>>>>>>> d5451a4b
}

/**********************************************************************************************************************\
 * Allure Reports
 **********************************************************************************************************************/
dependencies {
    testImplementation enforcedPlatform("io.kestra:platform:$kestraVersion")
    testImplementation "io.qameta.allure:allure-junit5"
}

configurations {
    agent {
        canBeResolved = true
        canBeConsumed = true
    }
}

dependencies {
    agent "org.aspectj:aspectjweaver:1.9.24"
}

test {
    jvmArgs = [ "-javaagent:${configurations.agent.singleFile}" ]
}

/**********************************************************************************************************************\
 * Jacoco
 **********************************************************************************************************************/
test {
    finalizedBy jacocoTestReport
}

jacocoTestReport {
    dependsOn test
    reports {
        xml.required.set(true)
    }
}

/**********************************************************************************************************************\
 * Publish
 **********************************************************************************************************************/
mavenPublishing {
    publishToMavenCentral(true)
    signAllPublications()
    coordinates("${project.group}", "${project.name}", "${project.version}")
    pom {
        name = "${project.name}"
        description = "${project.group}:${project.name}:${project.version}"
        url = "https://github.com/kestra-io/${project.name}"
        licenses {
            license {
                name = 'The Apache License, Version 2.0'
                url = 'http://www.apache.org/licenses/LICENSE-2.0.txt'
            }
        }
        developers {
            developer {
                id = 'tchiotludo'
                name = 'Dehon'
                email = 'ldehon@kestra.io'
            }
        }
        scm {
            connection = 'scm:git:'
            url = "https://github.com/kestra-io/${project.name}"
        }
    }
}

tasks.withType(GenerateModuleMetadata).configureEach {
    // Suppression this validation error as we want to enforce the Kestra platform
    suppressedValidationErrors.add('enforced-platform')
}

jar {
    manifest {
        attributes(
                "X-Kestra-Name": project.name,
                "X-Kestra-Title": "Microsoft 365",
                "X-Kestra-Group": project.group + ".microsoft365",
                "X-Kestra-Description": project.description,
                "X-Kestra-Version": project.version
        )
    }
}

shadowJar {
    zip64 true
    archiveClassifier.set(null)
    mergeServiceFiles()
}

/**********************************************************************************************************************\
 * Version
 **********************************************************************************************************************/
release {
    preCommitText = 'chore(version):'
    preTagCommitMessage = 'update to version'
    tagCommitMessage = 'tag version'
    newVersionCommitMessage = 'update snapshot version'
    tagTemplate = 'v${version}'
    buildTasks = ['classes']
    git {
        requireBranch.set('main')
    }
}

/**********************************************************************************************************************\
 * Dev
 **********************************************************************************************************************/
idea {
    module {
        downloadJavadoc = true
        downloadSources = true
    }
}<|MERGE_RESOLUTION|>--- conflicted
+++ resolved
@@ -29,11 +29,7 @@
 }
 
 group = "io.kestra.plugin"
-<<<<<<< HEAD
-description = 'Plugin for Microsoft 365 services like OneDrive and SharePoint.'
-=======
 description = 'Microsoft 365 plugin for Kestra'
->>>>>>> d5451a4b
 
 tasks.withType(JavaCompile).configureEach {
     options.encoding = "UTF-8"
@@ -62,7 +58,6 @@
     annotationProcessor group: "io.kestra", name: "processor", version: kestraVersion
     compileOnly group: "io.kestra", name: "core", version: kestraVersion
     compileOnly group: "io.kestra", name: "script", version: kestraVersion
-<<<<<<< HEAD
 
     // Microsoft
     api group: 'com.azure', name: 'azure-identity'
@@ -75,13 +70,6 @@
         exclude group: 'com.fasterxml.jackson.datatype', module: 'jackson-datatype-guava'
     }
 }
-=======
->>>>>>> d5451a4b
-
-    // Microsoft Graph SDK - latest stable version
-    implementation "com.microsoft.graph:microsoft-graph:6.54.0"
-    implementation "com.azure:azure-identity:1.18.0"
-}
 
 /**********************************************************************************************************************\
  * Test
@@ -124,25 +112,17 @@
     testImplementation group: "io.kestra", name: "runner-memory", version: kestraVersion
     testImplementation group: "io.kestra", name: "storage-local", version: kestraVersion
     testImplementation group: "io.kestra", name: "scheduler", version: kestraVersion
-<<<<<<< HEAD
     testImplementation group: "io.kestra", name: "worker", version: kestraVersion
-=======
-
->>>>>>> d5451a4b
 
     // test
     testImplementation "org.junit.jupiter:junit-jupiter-engine"
     testImplementation "org.junit.jupiter:junit-jupiter-params"
     testImplementation "org.hamcrest:hamcrest"
     testImplementation "org.hamcrest:hamcrest-library"
-<<<<<<< HEAD
 
     testImplementation group: 'com.devskiller.friendly-id', name: 'friendly-id'
-    testImplementation 'org.mockito:mockito-junit-jupiter'
-=======
     testImplementation "org.mockito:mockito-core:5.11.0"
     testImplementation "org.mockito:mockito-junit-jupiter:5.11.0"
->>>>>>> d5451a4b
 }
 
 /**********************************************************************************************************************\
